--- conflicted
+++ resolved
@@ -11,23 +11,11 @@
     - cron: "0 0 * * 1"  # Runs at midnight UTC every Monday
 
 jobs:
-<<<<<<< HEAD
-=======
-    tiobe-scan-worker:
-        name: TiCs-worker
-        uses: canonical/observability/.github/workflows/charm-tiobe-scan.yaml@fix/tiobe-scan-monorepo
-        with:
-            charm-path: ./worker
-            tiobe-project-name: pyroscope-worker-k8s-operator
-            
-        secrets: inherit
->>>>>>> 48d9dc44
     tiobe-scan-coordinator:
         name: TiCs-coordinator
         uses: canonical/observability/.github/workflows/charm-tiobe-scan.yaml@fix/tiobe-scan-monorepo
         with:
             charm-path: ./coordinator
-<<<<<<< HEAD
             tiobe-project-name: pyroscope-coordinator-k8s
         secrets: inherit
     tiobe-scan-worker:
@@ -36,7 +24,5 @@
         with:
             charm-path: ./worker
             tiobe-project-name: pyroscope-worker-k8s
-=======
-            tiobe-project-name: pyroscope-coordinator-k8s-operator
->>>>>>> 48d9dc44
+            
         secrets: inherit