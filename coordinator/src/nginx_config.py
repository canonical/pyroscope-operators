--- conflicted
+++ resolved
@@ -19,20 +19,12 @@
 http_server_port = 8080
 https_server_port = 443
 
-<<<<<<< HEAD
 http_locations: List[NginxLocationConfig] = [
-=======
-_locations_write: List[NginxLocationConfig] = [
-    NginxLocationConfig(path="/ingest", backend="distributor", modifier="="),
-]
-
-_locations_query_frontend: List[NginxLocationConfig] = [
->>>>>>> 35c0b842
     NginxLocationConfig(
         path="/", backend="worker", modifier="="
     ),  # pyroscope UI - not bound to a specific role
     NginxLocationConfig(path="/assets", backend="worker"),
-    NginxLocationConfig(path="/ingest", backend="ingester", modifier="="),
+    NginxLocationConfig(path="/ingest", backend="distributor", modifier="="),
     NginxLocationConfig(
         path="/pyroscope", backend="query-frontend", modifier=""
     ),  # API queries
@@ -44,21 +36,7 @@
     NginxLocationConfig(path="/adhocprofiles", backend="ad-hoc-profiles"),
 ]
 
-<<<<<<< HEAD
 grpc_locations: List[NginxLocationConfig] = [
-=======
-_locations_tenant_settings: List[NginxLocationConfig] = [
-    NginxLocationConfig(path="/settings.v1.SettingsService", backend="tenant-settings"),
-]
-
-_locations_ad_hoc_profiles: List[NginxLocationConfig] = [
-    NginxLocationConfig(
-        path="/adhocprofiles.v1.AdHocProfileService", backend="ad-hoc-profiles"
-    )
-]
-
-_locations_worker: List[NginxLocationConfig] = [
->>>>>>> 35c0b842
     NginxLocationConfig(
         path="/opentelemetry.proto.collector", backend="distributor", is_grpc=True
     )
