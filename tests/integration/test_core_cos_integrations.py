# !/usr/bin/env python3
# Copyright 2025 Canonical Ltd.
# See LICENSE file for licensing details.

import json
import logging

import pytest
import requests
from jubilant import Juju, all_active, any_error
from tenacity import (
    retry,
    stop_after_attempt,
    wait_fixed,
)

from helpers import (
    deploy_distributed_cluster,
    ALL_WORKERS,
    PYROSCOPE_APP,
    ALL_ROLES,
    get_unit_ip_address,
    deploy_s3,
    INTEGRATION_TESTERS_CHANNEL,
)

PROMETHEUS_APP = "prometheus"
LOKI_APP = "loki"
TEMPO_APP = "tempo"
TEMPO_WORKER_APP = "tempo-worker"
TEMPO_S3_APP = "tempo-s3-bucket"
CATALOGUE_APP = "catalogue"
GRAFANA_APP = "grafana"
TEMPO_S3_BUCKET = "tempo"
COS_COMPONENTS = (
    PROMETHEUS_APP,
    LOKI_APP,
    # TEMPO_WORKER_APP,
    # TEMPO_APP,
    # TEMPO_S3_APP,
    CATALOGUE_APP,
    GRAFANA_APP,
)

logger = logging.getLogger(__name__)


@pytest.mark.setup
def test_setup(juju: Juju):
    # GIVEN an empty model
    # WHEN we deploy a pyroscope cluster with distributed workers
    # don't allow it to block so we can deploy all asynchronously
    pyro_apps = deploy_distributed_cluster(juju, ALL_ROLES, wait_for_idle=False)

    # AND we deploy & integrate with loki
    juju.deploy(
        "loki-k8s", app=LOKI_APP, channel=INTEGRATION_TESTERS_CHANNEL, trust=True
    )
    juju.integrate(PYROSCOPE_APP + ":logging", LOKI_APP + ":logging")

    # AND prometheus
    juju.deploy(
        "prometheus-k8s",
        app=PROMETHEUS_APP,
        channel=INTEGRATION_TESTERS_CHANNEL,
        trust=True,
    )
    juju.integrate(
        PYROSCOPE_APP + ":metrics-endpoint", PROMETHEUS_APP + ":metrics-endpoint"
    )

    # AND tempo
    juju.deploy(
        "tempo-coordinator-k8s",
        app=TEMPO_APP,
        channel=INTEGRATION_TESTERS_CHANNEL,
        trust=True,
    )
    juju.deploy(
        "tempo-worker-k8s",
        app=TEMPO_WORKER_APP,
        channel=INTEGRATION_TESTERS_CHANNEL,
        trust=True,
    )
    juju.integrate(TEMPO_APP, TEMPO_WORKER_APP)
    deploy_s3(juju, bucket_name=TEMPO_S3_BUCKET, s3_integrator_app=TEMPO_S3_APP)
    juju.integrate(TEMPO_APP, TEMPO_S3_APP + ":s3-credentials")
    juju.integrate(PYROSCOPE_APP + ":charm-tracing", TEMPO_APP + ":tracing")
    juju.integrate(PYROSCOPE_APP + ":workload-tracing", TEMPO_APP + ":tracing")

    # AND catalogue
    juju.deploy(
        "catalogue-k8s",
        CATALOGUE_APP,
        channel=INTEGRATION_TESTERS_CHANNEL,
    )
    juju.integrate(PYROSCOPE_APP, CATALOGUE_APP)

    # AND grafana
    juju.deploy(
        "grafana-k8s",
        GRAFANA_APP,
        channel=INTEGRATION_TESTERS_CHANNEL,
        trust=True,
    )
    juju.integrate(PYROSCOPE_APP + ":grafana-dashboard", GRAFANA_APP)

    # THEN the pyroscope cluster and the cos components get to active/idle
    juju.wait(
        lambda status: all_active(status, *COS_COMPONENTS, *pyro_apps),
        error=any_error,
        timeout=3000,
        delay=5,
        successes=12,
    )


@retry(stop=stop_after_attempt(5), wait=wait_fixed(10))
def test_metrics_integration(juju: Juju):
    # GIVEN a pyroscope cluster integrated with prometheus over metrics-endpoint
    address = get_unit_ip_address(juju, PROMETHEUS_APP, 0)
    # WHEN we query the metrics for the coordinator and each of the workers
    url = f"http://{address}:9090/api/v1/query"
    for app in (PYROSCOPE_APP, *ALL_WORKERS):
        params = {"query": f"up{{juju_application='{app}'}}"}
        # THEN we should get a successful response and at least one result
        try:
            response = requests.get(url, params=params)
            data = response.json()
            assert data["status"] == "success", f"Metrics query failed for app '{app}'"
            assert len(data["data"]["result"]) > 0, f"No metrics found for app '{app}'"
        except requests.exceptions.RequestException as e:
            assert False, f"Request to Prometheus failed for app '{app}': {e}"


@retry(stop=stop_after_attempt(5), wait=wait_fixed(10))
def test_metrics_nginx_integration(juju: Juju):
    # GIVEN a pyroscope cluster integrated with prometheus over metrics-endpoint
    address = get_unit_ip_address(juju, PROMETHEUS_APP, 0)
    # WHEN we query for a metric from nginx-prometheus-exporter in the coordinator
    url = f"http://{address}:9090/api/v1/query"
    app = PYROSCOPE_APP
    params = {"query": f"nginx_up{{juju_application='{app}'}}"}
    # THEN we should get a successful response and at least one result
    try:
        response = requests.get(url, params=params)
        data = response.json()
        assert data["status"] == "success", f"Metrics query failed for app '{app}'"
        assert len(data["data"]["result"]) > 0, f"No metrics found for app '{app}'"
    except requests.exceptions.RequestException as e:
        assert False, f"Request to Prometheus failed for app '{app}': {e}"


@retry(stop=stop_after_attempt(30), wait=wait_fixed(5))
def test_charm_tracing_integration(juju: Juju):
    # GIVEN a pyroscope cluster integrated with tempo over charm-tracing
    address = get_unit_ip_address(juju, TEMPO_APP, 0)
    # WHEN we query the tags for all ingested traces in Tempo
    url = f"http://{address}:3200/api/search/tag/juju_application/values"
    response = requests.get(url)
    tags = response.json()["tagValues"]
    # THEN each pyroscope charm has sent some charm traces
    expected_apps = {PYROSCOPE_APP, *ALL_WORKERS}

    for app in expected_apps:
        assert app in tags


@retry(stop=stop_after_attempt(5), wait=wait_fixed(10))
def test_logging_integration(juju: Juju):
    # GIVEN a pyroscope cluster integrated with loki over logging
    address = get_unit_ip_address(juju, LOKI_APP, 0)
    # WHEN we query the logs for each worker
    # Use query_range for a longer default time interval
    url = f"http://{address}:3100/loki/api/v1/query_range"
    for app in ALL_WORKERS:
        query = f'{{juju_application="{app}"}}'
        params = {"query": query}
        # THEN we should get a successful response and at least one result
        try:
            response = requests.get(url, params=params)
            data = response.json()
            assert data["status"] == "success", f"Log query failed for app '{app}'"
            assert len(data["data"]["result"]) > 0, f"No logs found for app '{app}'"
        except requests.exceptions.RequestException as e:
            assert False, f"Request to Loki failed for app '{app}': {e}"


def test_catalogue_integration(juju: Juju):
    # GIVEN a pyroscope cluster integrated with catalogue
    catalogue_unit = f"{CATALOGUE_APP}/0"
    # get Pyroscope's catalogue item URL
    out = juju.cli(
        "show-unit", catalogue_unit, "--endpoint", "catalogue", "--format", "json"
    )
    pyroscope_app_databag = json.loads(out)[catalogue_unit]["relation-info"][0][
        "application-data"
    ]
    url = pyroscope_app_databag["url"]
    # WHEN we query the Pyroscope catalogue item URL
    # query the url from inside the container in case the url is a K8s fqdn
    response = juju.ssh(f"{PYROSCOPE_APP}/0", f"curl {url}")
    # THEN we receive a 200 OK response (0 exit status)
    # AND we confirm the response is from the Pyroscope UI (via the page title)
    assert "<title>Grafana Pyroscope</title>" in response


<<<<<<< HEAD
def test_dashboard_integration(juju: Juju):
    # GIVEN a pyroscope cluster integrated with grafana
    grafana_unit = f"{GRAFANA_APP}/0"
    out = juju.cli(
        "show-unit", grafana_unit, "--endpoint", "grafana-dashboard", "--format", "json"
    )
    # WHEN we look into relation data for a relation with grafana
    pyroscope_app_databag = json.loads(out)[grafana_unit]["relation-info"][0][
        "application-data"
    ]
    templates = pyroscope_app_databag["dashboards"]
    # THEN we find an existing dashboard
    assert "file:pyroscope" in templates
=======
def test_alert_rules_integration(juju: Juju):
    # GIVEN a pyroscope cluster integrated with prometheus over metrics-endpoint
    address = get_unit_ip_address(juju, PROMETHEUS_APP, 0)
    # WHEN we query for alert rules
    url = f"http://{address}:9090/api/v1/rules"
    # THEN we should get a successful response
    try:
        response = requests.get(url)
        data = response.json()
        assert data["status"] == "success", "Alerts query failed for"
        groups = data["data"]["groups"]
        # AND there are non-empty alert rule groups
        assert len(groups) > 0, "No alerts found"
        # AND for every pyroscope app, there is at least one alert rule
        labels_apps = {
            rule["labels"].get("juju_application", "")
            for group in groups
            for rule in group.get("rules", [])
        }
        for app in (PYROSCOPE_APP, *ALL_WORKERS):
            assert app in labels_apps, f"No alert rules found for app '{app}'"
    except requests.exceptions.RequestException as e:
        assert False, f"Request to Prometheus failed: {e}"
>>>>>>> a00d5cce


@pytest.mark.teardown
@pytest.mark.xfail(
    reason="https://github.com/canonical/pyroscope-k8s-operator/issues/208"
)
def test_teardown(juju: Juju):
    # GIVEN a pyroscope cluster with core cos relations
    # WHEN we remove the cos components
    for app in COS_COMPONENTS:
        juju.remove_application(app)

    # THEN the coordinator and all workers eventually reach active/idle state
    juju.wait(
        lambda status: all_active(status, PYROSCOPE_APP, *ALL_WORKERS),
        error=any_error,
        timeout=2000,
        delay=10,
        successes=3,
    )


@pytest.mark.teardown
def test_teardown_pyroscope(juju: Juju):
    for worker_name in ALL_WORKERS:
        juju.remove_application(worker_name)
    juju.remove_application(PYROSCOPE_APP)<|MERGE_RESOLUTION|>--- conflicted
+++ resolved
@@ -205,7 +205,6 @@
     assert "<title>Grafana Pyroscope</title>" in response
 
 
-<<<<<<< HEAD
 def test_dashboard_integration(juju: Juju):
     # GIVEN a pyroscope cluster integrated with grafana
     grafana_unit = f"{GRAFANA_APP}/0"
@@ -219,13 +218,15 @@
     templates = pyroscope_app_databag["dashboards"]
     # THEN we find an existing dashboard
     assert "file:pyroscope" in templates
-=======
+
+
 def test_alert_rules_integration(juju: Juju):
     # GIVEN a pyroscope cluster integrated with prometheus over metrics-endpoint
     address = get_unit_ip_address(juju, PROMETHEUS_APP, 0)
     # WHEN we query for alert rules
     url = f"http://{address}:9090/api/v1/rules"
-    # THEN we should get a successful response
+    # THEN we should get a successful responseisting dashboard
+    assert "file:pyroscop
     try:
         response = requests.get(url)
         data = response.json()
@@ -243,7 +244,6 @@
             assert app in labels_apps, f"No alert rules found for app '{app}'"
     except requests.exceptions.RequestException as e:
         assert False, f"Request to Prometheus failed: {e}"
->>>>>>> a00d5cce
 
 
 @pytest.mark.teardown
